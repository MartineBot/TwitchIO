--- conflicted
+++ resolved
@@ -3,11 +3,7 @@
 on:
   push:
   pull_request:
-<<<<<<< HEAD
-    types: [opened, reopened, edited, synchronize]
-=======
     types: [opened, edited, synchronize]
->>>>>>> 6c56cc03
 
 jobs:
   lib:
