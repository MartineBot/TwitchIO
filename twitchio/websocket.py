--- conflicted
+++ resolved
@@ -407,22 +407,13 @@
 
     async def _usernotice(self, parsed):
         log.debug(f'ACTION: USERNOTICE:: {parsed["channel"]}')
-        
+
         channel = Channel(name=parsed["channel"], websocket=self)
         rawData = parsed["groups"][0]
         tags = dict(x.split("=") for x in rawData.split(";"))
 
-<<<<<<< HEAD
         self.dispatch("raw_usernotice", channel, tags)
-        
-=======
-        channel = Channel(name=parsed["channel"], websocket=self)
-        rawData = parsed["groups"][0]
-        tags = dict(x.split("=") for x in rawData.split(";"))
-
-        self.dispatch("raw_usernotice", channel, tags)
-
->>>>>>> 986e0faf
+
     async def _join(self, parsed):
         log.debug(f'ACTION: JOIN:: {parsed["channel"]}')
         channel = parsed["channel"]
