# -*- coding: utf-8 -*-

"""
The MIT License (MIT)

Copyright (c) 2017-2019 TwitchIO

Permission is hereby granted, free of charge, to any person obtaining a
copy of this software and associated documentation files (the "Software"),
to deal in the Software without restriction, including without limitation
the rights to use, copy, modify, merge, publish, distribute, sublicense,
and/or sell copies of the Software, and to permit persons to whom the
Software is furnished to do so, subject to the following conditions:

The above copyright notice and this permission notice shall be included in
all copies or substantial portions of the Software.

THE SOFTWARE IS PROVIDED "AS IS", WITHOUT WARRANTY OF ANY KIND, EXPRESS
OR IMPLIED, INCLUDING BUT NOT LIMITED TO THE WARRANTIES OF MERCHANTABILITY,
FITNESS FOR A PARTICULAR PURPOSE AND NONINFRINGEMENT. IN NO EVENT SHALL THE
AUTHORS OR COPYRIGHT HOLDERS BE LIABLE FOR ANY CLAIM, DAMAGES OR OTHER
LIABILITY, WHETHER IN AN ACTION OF CONTRACT, TORT OR OTHERWISE, ARISING
FROM, OUT OF OR IN CONNECTION WITH THE SOFTWARE OR THE USE OR OTHER
DEALINGS IN THE SOFTWARE.
"""

import asyncio
import importlib
import inspect
import itertools
import sys
import threading
import traceback
import uuid
from typing import Union, List, Tuple

from .core import Command, AutoCog
from .errors import *
from .stringparser import StringParser
from twitchio.client import Client
from twitchio.dataclasses import Context
from twitchio.errors import ClientError
from twitchio.webhook import TwitchWebhookServer
from twitchio.websocket import WebsocketConnection


class Bot(Client):
    """Twitch IRC Bot.

    Parameters
    ------------
    irc_token: str
        The OAuth token to use for IRC.
    client_id: str:
        Your application ID, used for HTTP endpoints.
    prefix: str
        The bots prefix.
    nick: str
        The bots nick in lowercase.
    loop: [Optional]
        The asyncio event loop to use.
    initial_channels: list
        The initial channels for the bot to join on startup.
    webhook_server: bool [Optional]
        A bool indicating whether the built-in webhook server should be used.
    local_host: str [Optional]
        The local host the webhook server should run on.
    external_host: str [Optional]
        The external address the webhook_server should lsiten on.
    port: int [Optional]
        The port the webhook_server should be started on.
    callback: str [Optional]
        The pages as a string where the webhook_server should lsiten for events.

    Notes
    -------
    .. note::

        To enable the webhook server, the webhook_server parameter must be True.
        A local_host, external_host and port must also be provided.


        An optional parameter `callback` may be passed. This should be the page Twitch sends data to.
        A long random string, such as hex, is advised e.g `2t389hth892t3h898hweiogtieo`
    """

    def __init__(self, irc_token: str, api_token: str=None, *, client_id: str=None, prefix: Union[list, tuple, str],
                 nick: str, loop: asyncio.BaseEventLoop=None, initial_channels: Union[list, tuple]=None,
                 webhook_server: bool=False, local_host: str=None, external_host: str=None, callback: str=None,
                 port: int=None, **attrs):

        self.loop = loop or asyncio.get_event_loop()
        super().__init__(loop=self.loop, client_id=client_id, **attrs)
        self.nick = nick
        self.initial_channels = initial_channels

        self._ws = WebsocketConnection(bot=self, loop=self.loop, http=self.http, irc_token=irc_token,
                                       nick=nick, initial_channels=initial_channels, **attrs)

        self._webhook_server = None
        if webhook_server:
            self._webhook_server = TwitchWebhookServer(bot=self,
                                                       local=local_host,
                                                       external=external_host,
                                                       callback=callback,
                                                       port=port)
            loop = asyncio.new_event_loop()
            thread = threading.Thread(target=self._webhook_server.run_server, args=(loop, ), daemon=True)
            thread.start()

        self.loop.create_task(self._prefix_setter(prefix))

        self.extra_listeners = {}
        self.commands = {}
        self.modules = {}
        self.cogs = {}
        self._aliases = {}
        self._checks = []
        self.prefixes = None

        self._init_methods()

    def _init_methods(self):
        commands = inspect.getmembers(self)

        for _, obj in commands:
            if not isinstance(obj, Command):
                continue

            obj.instance = self

            try:
                self.add_command(obj)
            except CommandError:
                traceback.print_exc()
                continue

    def add_command(self, command):
        if not isinstance(command, Command):
            raise TypeError('Commands passed my be a subclass of Command.')
        elif command.name in self.commands:
            raise CommandError(f'Failed to load command <{command.name}>, a command with that name already exists')
        elif not inspect.iscoroutinefunction(command._callback):
            raise CommandError(f'Failed to load command <{command.name}>. Commands must be coroutines.')

        self.commands[command.name] = command

        if not command.aliases:
            return

        for alias in command.aliases:
            if alias in self.commands:
                del self.commands[command.name]
                raise CommandError(
                    f'Failed to load command <{command.name}>, a command with that name/alias already exists.')

            self._aliases[alias] = command.name

    def remove_command(self, command):
        if command.aliases:
            for a in command.aliases:
                self._aliases.pop(a)

        try:
            del self.commands[command.name]
        except KeyError:
            # Not sure why this would happen, but people be people.
            pass

    def load_module(self, name: str):
        """Method which loads a module and it's cogs.

        Parameters
        ------------
        name: str
            The name of the module to load in dot.path format.
        """
        if name in self.modules:
            return

        valid = False

        module = importlib.import_module(name)
        for _, member in inspect.getmembers(module):
            if inspect.isclass(member) and issubclass(member, AutoCog):
                member(self)._prepare(self)
                valid = True

        if hasattr(module, 'prepare'):
            module.prepare(self)
        elif not valid:
            del module
            del sys.modules[name]
            raise ImportError(f'Module <{name}> is missing a prepare method')

        if name not in self.modules:
            self.modules[name] = module

    def unload_module(self, name: str):
        """Method which unloads a module and it's cogs/commands/events.

        Parameters
        ------------
        name: str
            The name of the module to load in dot.path format.
        """
        module = self.modules.pop(name, None)
        if not module:
            return

        for cogname, _ in inspect.getmembers(module):
            if cogname in self.cogs:
                self.remove_cog(cogname)

        try:
            module.breakdown(self)
        finally:
            del module
            del sys.modules[name]

    def add_cog(self, cog):
        """Method which loads a cog and adds it's commands and events.

        Parameters
        ------------
        cog:
            An instance of the cog you wish to load.
        """
        members = inspect.getmembers(cog)

        for name, member in members:
            if isinstance(member, Command):
                member.instance = cog
                self.add_command(member)
            elif name.startswith('event_'):
                self.add_listener(member, name)

        self.cogs[type(cog).__name__] = cog

    def remove_cog(self, cogname: str):
        """Method which removes a cog and adds it's commands and events.

        Parameters
        ------------
        cogname:
            The name of the cog you wish to remove.
        """
        cog = self.cogs.pop(cogname, None)
        if not cog:
            return

        for name, member in inspect.getmembers(cog):
            if isinstance(member, Command):
                self.remove_command(member)
            elif name.startswith('event_'):
                del self.extra_listeners[name]
            elif name in self.extra_listeners:
                del self.extra_listeners[member.__name__]

        try:
            unload = getattr(cog, f'_{cog.__name__}__unload')
        except AttributeError:
            pass
        else:
            unload(self)

        del cog

    def add_check(self, func):
        """Adds a global check to the bot.

        Parameters
        ------------
        func : callable
            The function or coroutine to add as a global check to the bot.
        """

        self._checks.append(func)

    def remove_check(self, func):
        """Remove a global check from the bot.

        Parameters
        ------------
        func : callable
            The function to remove as a global check from the bot.
        """

        self._checks.remove(func)

    def run(self):
        """A blocking call that initializes the IRC Bot event loop.

        This should be the last function to be called.

        .. warning::
            You do not need to use this function unless you are accessing the IRC Endpoints.
        .. warning::
            You do not use this function if you are using :meth:`.start`
        """
        loop = self.loop or asyncio.get_event_loop()

        loop.run_until_complete(self._ws._connect())

        try:
            loop.run_until_complete(self._ws._listen())
        except KeyboardInterrupt:
            pass
        finally:
            self._ws.teardown()

    async def start(self):
        """|coro|

        An asynchronous call which starts the IRC Bot event loop.

        This should only be used when integrating Twitch Bots with Discord Bots.
        :meth:`.run` should be used instead.

        .. warning::
            Do not use this function if you are using :meth:`.run`
        """
        await self._ws._connect()

        try:
            await self._ws._listen()
        except KeyboardInterrupt:
            pass
        finally:
            self._ws.teardown()

    async def _prefix_setter(self, item):
        if inspect.iscoroutinefunction(item):
            item = await item()
        elif callable(item):
            item = item()

        if isinstance(item, (list, tuple)):
            self.prefixes = item
        elif isinstance(item, str):
            self.prefixes = [item]
        else:
            raise ClientError('Invalid prefix provided. A list, tuple, str or callable returning either should be used.')

    async def _get_prefixes(self, message):
        prefix = ret = self.prefixes
        if callable(prefix):
            ret = prefix(self, message.content)
            if inspect.isawaitable(ret):
                ret = await ret

        if isinstance(ret, (list, tuple)):
            ret = [p for p in ret if p]

        if isinstance(ret, str):
            ret = [ret]

        if not ret:
            raise ClientError('Invalid prefix provided.')

        return ret

    async def get_prefix(self, message):
        prefixes = await self._get_prefixes(message)

        prefix = None
        content = message.content

        for pre in prefixes:
            if content.startswith(pre):
                prefix = pre
                break

        return prefix

    def get_channel(self, name: str):
        """Retrieves a :class:`.Channel` from cache.

        Parameters
        ------------
        name: str
            The channel name to retrieve from cache.
        """
        cache = self._ws._channel_cache.get(name.lower())
        if cache:
            return cache['channel']

        return None

    async def join_channels(self, channels: Union[List[str], Tuple[str]]):
        """|coro|

        Join the specified channels.

        Parameters
        ------------
        channels: Union[List[str], Tuple[str]]
            The channels in either a list or tuple form to join.
        """
        await self._ws.join_channels(*channels)

    async def get_context(self, message, cls=None):
        """|coro|

        A function which creates context with the given message.
        A custom context class can be passed.

        Parameters
        ------------
        message: :class:`.Message`
            The message to create context from.
        cls: Optional[Type]
            The optional custom class to create Context.

        Returns
        ---------
        :class:`.Context`
            The context created.
        """
        prefix = await self.get_prefix(message)

        if not cls:
            cls = Context

        ctx = cls(message=message, channel=message.channel, user=message.author, prefix=prefix)
        return ctx

    async def _dispatch(self, event: str, *args, **kwargs):
        await self._ws._dispatch(event, *args, **kwargs)

    async def _handle_checks(self, ctx, no_global_checks=False):
        command = ctx.command

        if no_global_checks:
            checks = [predicate for predicate in command._checks]
        else:
            checks = [predicate for predicate in itertools.chain(self._checks, command._checks)]

        if not checks:
            return True

        for predicate in checks:
            if inspect.iscoroutinefunction(predicate):
                result = await predicate(ctx)
            else:
                result = predicate(ctx)
            if not result:
                return predicate

            return result

    async def handle_commands(self, message, ctx=None):
        if ctx is None:
            try:
                ctx = await self.get_context(message)
            except Exception as e:
                return await self.event_error(e, message.raw_data)

        if not ctx.prefix:
            return

        content = message.content
        content = content[len(ctx.prefix)::].lstrip(' ')
        parsed = StringParser().process_string(content)

        message.clean_content = ' '.join(parsed.values())

        try:
            command = parsed.pop(0)
        except KeyError:
            return

        try:
            command = self._aliases[command]
        except KeyError:
            pass

        try:
            if command in self.commands:
                command = self.commands[command]
            elif command:
                raise CommandNotFound(f'<{command}> was not found.')
            else:
                return
        except Exception as e:
            ctx.command = None
            return await self.event_command_error(ctx, e)

        ctx.command = command
        instance = ctx.command.instance

        try:
            result = await self._handle_checks(ctx, command.no_global_checks)
        except Exception as e:
            return await self.event_command_error(ctx, e)
        else:
<<<<<<< HEAD
            if inspect.isfunction(result):
=======
            if callable(result):
>>>>>>> 4565105c
                return await self.event_command_error(ctx, CheckFailure(f'The command <{command.name}> failed to invoke'
                                                                        f' due to checks:: {result.__name__}'))
            elif not result:
                raise CheckFailure(f'The command <{command.name}> failed to invoke due to checks.')

        try:
            ctx.args, ctx.kwargs = await command.parse_args(instance, parsed)

            await self.global_before_hook(ctx)

            if ctx.command._before_invoke:
                await ctx.command._before_invoke(instance, ctx)

            if instance:
                await ctx.command._callback(instance, ctx, *ctx.args, **ctx.kwargs)
            else:
                await ctx.command._callback(ctx, *ctx.args, **ctx.kwargs)
        except Exception as e:
            if ctx.command.on_error:
                await ctx.command.on_error(instance, ctx, e)

            await self.event_command_error(ctx, e)

        try:
            # Invoke our after command hooks...
            if command._after_invoke:
                await ctx.command._after_invoke(ctx)
            await self.global_after_hook(ctx)
        except Exception as e:
            await self.event_command_error(ctx, e)

    async def global_before_hook(self, ctx):
        """|coro|

        Method which is called before any command is about to be invoked.

        This method is useful for setting up things before command invocation. E.g Database connections or
        retrieving tokens for use in the command.

        Parameters
        ------------
        ctx:
            The context used for command invocation.

        Examples
        ----------
        .. code:: py

            async def global_before_hook(self, ctx):
                # Make a database query for example to retrieve a specific token.
                token = db_query()

                ctx.token = token

            async def my_command(self, ctx):
                data = await self.create_clip(ctx.token, ...)

        Note
        ------
            The global_before_hook is called before any other command specific hooks.
        """
        pass

    async def global_after_hook(self, ctx):
        """|coro|

        Method which is called after any command is invoked regardless if it failed or not.

        This method is useful for cleaning up things after command invocation. E.g Database connections.

        Parameters
        ------------
        ctx:
            The context used for command invocation.

        Note
        ------
            The global_after_hook is called after the command successfully invokes.
        """
        pass

    async def event_webhook(self, data):
        """|coro|

        Event which is fired when a message from a Webhook subscription is received.

        Parameters
        ------------
        data: dict
            The webhook data as JSON.

        Warning
        ---------
            This event is only applicable when using the built in webhook server.
        """
        pass

    async def event_raw_pubsub(self, data):
        """|coro|

        Event which fires when a PubSub subscription event is received.

        Parameters
        ------------
        data:
            The raw data received from the PubSub event.

        Notes
        -------
        .. note::

            No parsing is done on the JSON and thus the data will be raw.
            A new event which parses the JSON will be released at a later date.
        """
        pass

    async def event_pubsub(self, data):
        raise NotImplementedError

    async def pubsub_subscribe(self, token: str, *topics):
        """|coro|

        Method which sends a LISTEN event over PubSub. This subscribes you to the topics provided.

        Parameters
        ------------
        token: str [Required]
            The oAuth token to use to subscribe.
        \*topics: Union[str] [Required]
            The topics to subscribe to.

        Raises
        --------
        WSConnectionFailure
            The PubSub websocket failed to connect.
        ClientError
            You reached the maximum amount of PubSub connections/Subscriptions.

        Returns
        ---------
        nonce: str
            The nonce associated with this subscription. Useful for validating responses.
        """
        nonce = uuid.uuid4().hex

        connection = await self._ws._pubsub_pool.delegate(*topics)
        await connection.subscribe(token, nonce, *topics)

        return nonce

    async def event_command_error(self, ctx, error):
        """|coro|

        Event called when an error occurs during command invocation.

        Parameters
        ------------
        ctx: :class:`.Context`
            The command context.
        error: :class:`.Exception`
            The exception raised while trying to invoke the command.
        """
        print('Ignoring exception in command: {0}:'.format(error), file=sys.stderr)
        traceback.print_exception(type(error), error, error.__traceback__, file=sys.stderr)

    async def event_mode(self, channel, user, status):
        """|coro|

        Event called when a MODE is received from Twitch.

        Parameters
        ------------
        channel: :class:`.Channel`
            Channel object relevant to the MODE event.
        user: :class:`.User`
            User object containing relevant information to the MODE.
        status: str
            The JTV status received by Twitch. Could be either o+ or o-.
            Indicates a moderation promotion/demotion to the :class:`.User`
        """
        pass

    async def event_userstate(self, user):
        """|coro|

        Event called when a USERSTATE is received from Twitch.

        Parameters
        ------------
        user: :class:`.User`
            User object containing relevant information to the USERSTATE.
        """
        pass

    async def event_raw_usernotice(self, channel, tags: dict):
        """|coro|

        Event called when a USERNOTICE is received from Twitch.
        Since USERNOTICE's can be fairly complex and vary, the following sub-events are available:

            :meth:`event_usernotice_subscription` :
            Called when a USERNOTICE Subscription or Re-subscription event is received.


        .. seealso::

            For more information on how to handle USERNOTICE's visit:
            https://dev.twitch.tv/docs/irc/tags/#usernotice-twitch-tags


        Parameters
        ------------
        channel: :class:`.Channel`	
            Channel object relevant to the USERNOTICE event.
        tags : dict
            A dictionary with the relevant information associated with the USERNOTICE.
            This could vary depending on the event.
        """
        pass

    async def event_usernotice_subscription(self, metadata):
        """|coro|

        Event called when a USERNOTICE subscription or re-subscription event is received from Twitch.

        Parameters
        ------------
        metadata: :class:`twitchio.dataclasses.NoticeSubscription`
            The object containing various metadata about the subscription event.
            For ease of use, this contains a :class:`.User` and :class:`.Channel`.
        """
        pass

    async def event_part(self, user):
        """|coro|

        Event called when a PART is received from Twitch.

        Parameters
        ------------
        user: :class:`.User`
            User object containing relevant information to the PART.
        """
        pass

    async def event_join(self, user):
        """|coro|

        Event called when a JOIN is received from Twitch.

        Parameters
        ------------
        user: :class:`.User`
            User object containing relevant information to the JOIN.
        """
        pass

    async def event_message(self, message):
        """|coro|

        Event called when a PRIVMSG is received from Twitch.

        Parameters
        ------------
        message: :class:`.Message`
            Message object containing relevant information.
        """
        await self.handle_commands(message)

    async def event_error(self, error: Exception, data=None):
        """|coro|

        Event called when an error occurs while processing data.

        Parameters
        ------------
        error: Exception
            The exception raised.
        data: str
            The raw data received from Twitch. Depending on how this is called, this could be None.

        Example
        ---------
        .. code:: py

            @bot.event
            async def event_error(error, data):
                traceback.print_exception(type(error), error, error.__traceback__, file=sys.stderr)
        """
        traceback.print_exception(type(error), error, error.__traceback__, file=sys.stderr)

    async def event_ready(self):
        """|coro|

        Event called when the Bot has logged in and is ready.

        Example
        ---------
        .. code:: py

            @bot.event
            async def event_ready():
                print(f'Logged into Twitch | {bot.nick}')
        """
        pass

    async def event_raw_data(self, data):
        """|coro|

        Event called with the raw data received by Twitch.

        Parameters
        ------------
        data: str
            The raw data received from Twitch.

        Example
        ---------
        .. code:: py

            @bot.event
            async def event_raw_data(data):
                print(data)
        """
        pass

    def command(self, *, name: str=None, aliases: Union[list, tuple]=None, cls=Command):
        """Decorator which registers a command on the bot.

        Commands must be a coroutine.

        Parameters
        ------------
        name: str [Optional]
            The name of the command. By default if this is not supplied, the function name will be used.
        aliases: Union[list, tuple] [Optional]
            The command aliases. This must be a list or tuple.
        cls: class [Optional]
            The custom command class to override the default class. This must be similar to :class:`.Command`.
        no_global_checks : Optional[bool]
            Whether or not the command should abide by global checks. Defaults to False, which checks global checks.

        Raises
        --------
        TypeError
            Cls is not a class.
        """

        if not inspect.isclass(cls):
            raise TypeError(f'cls must be of type <class> not <{type(cls)}>')

        def decorator(func):
            cmd_name = name or func.__name__

            command = cls(name=cmd_name, func=func, aliases=aliases, instance=None)
            self.add_command(command)

            return command
        return decorator

    def event(self, func):
        """Decorator which adds an event listener to the bot.

        Example
        ---------
        .. code:: py

            @bot.event
            async def event_raw_data(data):
                print(data)

            @bot.event
            async def event_message(message):
                print(message.content)
                await bot.handle_commands(message)
        """
        if not inspect.iscoroutinefunction(func):
            raise TypeError('Events must be coroutines.')

        setattr(self, func.__name__, func)
        return func

    def check(self, func):
        """A decorator that adds a global check to the bot.

        This decorator allows regular functions or coroutines to be added to the bot.
        Global checks are ran before any other command specific checks.

        As with all other checks, the check(predicate), must contain a sole parametere of Context.

        Parameters
        ------------
        func : callable
            A regular function or coroutine to add as a global check.

        Examples
        ----------
        .. code::

            @bot.check
            async def my_global_check(self, ctx):
                return ctx.author.is_mod
        """
        self._checks.append(func)
        return func

    def add_listener(self, func, name: str=None):
        """Method which adds a coroutine as an extra listener.

        This can be used to add extra event listeners to the bot.

        Parameters
        ------------
        func: coro [Required]
            The coroutine to assign as a listener.
        name: str [Required]
            The event to register. E.g "event_message".
        """
        if not inspect.iscoroutinefunction(func):
            raise TypeError('Events must be coroutines.')

        name = name or func.__name__

        if name not in self.extra_listeners:
            self.extra_listeners[name] = [func]
        else:
            self.extra_listeners[name].append(func)

    def listen(self, event: str=None):
        """Decorator which adds a coroutine as a listener to an event.

        This can be used in place of :meth:`.event` or when more than one of the same event is required.

        Parameters
        ------------
        event: str [Optional]
            The event to listen to in the form of a string. E.g "event_message".

        Example
        ----------
        .. code:: py

            @bot.event()
            async def event_message(message):
            print(message.content)

            @bot.listen("event_message")
            async def extra_message(message):
            print(message.content)
        """
        def wrapper(func):
            self.add_listener(func, event)

            return func
        return wrapper

    async def modify_webhook_subscription(self, *, callback=None, mode, topic, lease_seconds=0, secret=None):
        """|coro|

        Creates a webhook subscription.

        Parameters
        ----------
        callback: Optional[str]
            The URL which will be called to verify the subscripton and on callback.
            If there's a webhook server running on the bot the callback will be automatically added.
        mode: :class:`.WebhookMode`
            Mode which describes whether the subscription should be created or not.
        topic: :class:`.Topic`
            Details about the subscription.
        lease_seconds: Optional[int]
            How many seconds the subscription should last. Defaults to 0, maximum is 846000.
        secret: Optional[str]
            A secret string which Twitch will use to add the `X-Hub-Signature` header to webhook requests.
            You can use this to verify the POST request came from Twitch using `sha256(secret, body)`.

        Raises
        --------
        Exception
            No callback url was specified and there is no webhook server running to retrieve a callback url from.

        HTTPException
            Bad request while modifying the subscription.
        """

        if callback is None:
            if self._webhook_server is None:
                raise Exception('No callback passed and no webhook server running to retrieve a callback url from.')

            callback = f'{self._webhook_server.external}:{self._webhook_server.port}/{self._webhook_server.callback}'

        await super().modify_webhook_subscription(
            callback=callback, mode=mode, topic=topic, lease_seconds=lease_seconds, secret=secret
        )<|MERGE_RESOLUTION|>--- conflicted
+++ resolved
@@ -494,11 +494,7 @@
         except Exception as e:
             return await self.event_command_error(ctx, e)
         else:
-<<<<<<< HEAD
-            if inspect.isfunction(result):
-=======
             if callable(result):
->>>>>>> 4565105c
                 return await self.event_command_error(ctx, CheckFailure(f'The command <{command.name}> failed to invoke'
                                                                         f' due to checks:: {result.__name__}'))
             elif not result:
